package org.apache.cocoon.generation;

import java.io.File;
import java.io.IOException;
import java.net.URL;
import java.nio.charset.Charset;
<<<<<<< HEAD
=======
import java.text.SimpleDateFormat;
import java.util.AbstractMap;
>>>>>>> 4991f712
import java.util.ArrayList;
import java.util.Collections;
import java.util.Comparator;
import java.util.Date;
import java.util.Enumeration;
import java.util.List;
import java.util.Map;
import java.util.Stack;
import java.util.zip.ZipException;
import java.util.zip.ZipFile;
import java.util.zip.ZipEntry;

import org.apache.avalon.framework.parameters.Parameters;
import org.apache.cocoon.ProcessingException;
import org.apache.cocoon.ResourceNotFoundException;
import org.apache.cocoon.environment.SourceResolver;
import org.xml.sax.SAXException;

public class ZipDirectoryGenerator extends DirectoryGenerator {

  /** Constant for the jar protocol. */
  private static final String JARFILE = "jar:file:";

  protected static final String COMP_SIZE_ATTR_NAME = "compressed-size";

  /**
   * Set the request parameters. Must be called before the generate method.
   *
   * @param resolver     the SourceResolver object
   * @param objectModel  a <code>Map</code> containing model object
   * @param src          the directory to be XMLized specified as src attribute on &lt;map:generate/&gt;
   * @param par          configuration parameters
   */
  public void setup(SourceResolver resolver, Map objectModel, String src, Parameters par) throws ProcessingException, SAXException, IOException {
    if (src == null) {
      throw new ProcessingException("No src attribute pointing to a directory to be XMLized specified.");
    }
    if (!src.startsWith(JARFILE))
      throw new ProcessingException(src + " does not denote a zip-file (use the jar:file: protocol)");
    src = src.substring(4); // remove "jar:"
    super.setup(resolver, objectModel, src, par);
  }

  /**
   * Generate XML data.
   * 
   * @throws SAXException  if an error occurs while outputting the document
   * @throws ProcessingException  if the requested URI isn't a directory on the local filesystem
   */
  @Override
  public void generate() throws SAXException, ProcessingException {
    this.contentHandler.startDocument();
    this.contentHandler.startPrefixMapping(PREFIX, URI);
    try {
      String systemId = this.directorySource.getURI();
      // This relies on systemId being of the form "file://..."
      File directoryFile = new File(new URL(systemId).getFile());
      if (!directoryFile.isFile()) {
        throw new ResourceNotFoundException(super.source + " is not a file.");
      }
      Stack ancestors = getAncestors(directoryFile);
      addAncestorPath(directoryFile, ancestors);
    } catch (IOException ioe) {
      throw new ResourceNotFoundException("Could not read directory " + super.source, ioe);
    }
    this.contentHandler.endPrefixMapping(PREFIX);
    this.contentHandler.endDocument();
  }

  /**
   * Adds everything in the zip-file to the generated document.
   * 
   * @param path   the zip-file to process
   * @param depth  how deep to scan the directories in the zip-file
   * @throws SAXException  if an error occurs while constructing nodes
   */
  @Override
  protected void addPath(File path, int depth) throws SAXException {
    List<ZipEntry> contents = new ArrayList<ZipEntry>();
    if (depth > 0) {
      ZipFile zipfile = null;
      try {
        zipfile = new ZipFile(path, Charset.forName("UTF-8"));
        Enumeration<? extends ZipEntry> entries = zipfile.entries();
        while (entries.hasMoreElements()) contents.add((ZipEntry)entries.nextElement());
      } catch (ZipException e) {
        throw new SAXException(e);
      } catch (IOException e) {
        throw new SAXException(e);
      } finally {
        if (zipfile != null) {
          try {
            zipfile.close();
          } catch (IOException e) {
          }
        }
      } // finally
    } // if depth > 0
    startNode(DIR_NODE_NAME, path);
    processZipEntries(contents, "", depth);
    endNode(DIR_NODE_NAME);
  }

  /**
   * Generate XML for one level in the zip-file.
   * @param contents All zip-entries.
   * @param prefix The prefix at this level, e.g., "" or "root/sub/".
   * @throws SAXException
   */
  private void processZipEntries(List<ZipEntry> contents, String prefix, int depth) throws SAXException {
    if (depth > 0) {
      // Get the zip-entries at this level.
      ArrayList<Map.Entry<String, ZipEntry>> level = new ArrayList<Map.Entry<String, ZipEntry>>();
      for (ZipEntry entry : contents) {
        String name = entry.getName();
        if (name.length() > prefix.length() && name.startsWith(prefix)) { // Entry is below this level.
          name = name.substring(prefix.length());
          // Names of files and directories at this level contain no '/' or '/' at the end.
          if ((name.indexOf('/') + 1) % name.length() == 0) {
            level.add(new AbstractMap.SimpleImmutableEntry<String, ZipEntry>(name, entry));
          }
        }
      }
      // Do sorting of the level, if required.
      if (sort.equals("name")) {
        Collections.sort(level, new Comparator<Map.Entry<String, ZipEntry>>() {
          public int compare(Map.Entry<String, ZipEntry> o1, Map.Entry<String, ZipEntry> o2) {
            return reverse ? o2.getKey().compareTo(o1.getKey())
                           : o1.getKey().compareTo(o2.getKey());
          }
        });
      } else if (sort.equals("size")) {
        Collections.sort(level, new Comparator<Map.Entry<String, ZipEntry>>() {
          public int compare(Map.Entry<String, ZipEntry> o1, Map.Entry<String, ZipEntry> o2) {
            return reverse ? Long.compare(o2.getValue().getSize(), o1.getValue().getSize())
                           : Long.compare(o1.getValue().getSize(), o2.getValue().getSize());
          }
        });
      } else if (sort.equals("lastmodified")) {
        Collections.sort(level, new Comparator<Map.Entry<String, ZipEntry>>() {
          public int compare(Map.Entry<String, ZipEntry> o1, Map.Entry<String, ZipEntry> o2) {
            return reverse ? Long.compare(o2.getValue().getTime(), o1.getValue().getTime())
                           : Long.compare(o1.getValue().getTime(), o2.getValue().getTime()) ;
          }
        });
      }
      // Output nodes in this level.
      for (Map.Entry<String, ZipEntry> entry : level) {
        if (isIncluded(entry.getKey()) && !isExcluded(entry.getKey())) {
          if (entry.getValue().isDirectory()) {
            startNode(DIR_NODE_NAME, entry);
            processZipEntries(contents, entry.getValue().getName(), depth - 1);
            endNode(DIR_NODE_NAME);
          } else {
            startNode(FILE_NODE_NAME, entry);
            endNode(FILE_NODE_NAME);
          }
        }
      }
    }
  }

  /**
   * Begins a named node and calls setNodeAttributes to set its attributes.
   * 
   * @param nodeName  the name of the new node
   * @param path      the file/directory to use when setting attributes
   * @throws SAXException  if an error occurs while creating the node
   */
  protected void startNode(String nodeName, Map.Entry<String, ZipEntry> entry) throws SAXException {
      setNodeAttributes(entry);
      super.contentHandler.startElement(URI, nodeName, PREFIX + ':' + nodeName, attributes);
  }

  /**
   * Sets the attributes for a given path. The default method sets attributes
   * for the name of the zipentry and for the last modification time.
   * 
   * @param zipEntry  the file/directory to use when setting attributes
   * @throws SAXException  if an error occurs while setting the attributes
   */
  protected void setNodeAttributes(Map.Entry<String, ZipEntry> entry) throws SAXException {
    ZipEntry zipEntry = entry.getValue();
    String name = entry.getKey();
    if (zipEntry.isDirectory() && name.charAt(name.length()-1) == '/') name = name.substring(0, name.length()-1);
    long lastModified = zipEntry.getTime();
    attributes.clear();
    attributes.addAttribute("", FILENAME_ATTR_NAME, FILENAME_ATTR_NAME, "CDATA", name);
    attributes.addAttribute("", LASTMOD_ATTR_NAME, LASTMOD_ATTR_NAME, "CDATA", Long.toString(lastModified));
    attributes.addAttribute("", DATE_ATTR_NAME, DATE_ATTR_NAME, "CDATA", dateFormatter.format(new Date(lastModified)));
    if (!zipEntry.isDirectory()) {
      attributes.addAttribute("", SIZE_ATTR_NAME, SIZE_ATTR_NAME, "CDATA", Long.toString(zipEntry.getSize()));
      attributes.addAttribute("", COMP_SIZE_ATTR_NAME, COMP_SIZE_ATTR_NAME, "CDATA", Long.toString(zipEntry.getCompressedSize()));
    }
    if (this.isRequestedDirectory) {
      attributes.addAttribute("", "sort", "sort", "CDATA", this.sort);
      attributes.addAttribute("", "reverse", "reverse", "CDATA",
                              String.valueOf(this.reverse));
      attributes.addAttribute("", "requested", "requested", "CDATA", "true");
      this.isRequestedDirectory = false;
    }
  }

  /**
   * Determines if a given ZipEntry shall be visible.
   * 
   * @param zipEntry  the ZipEntry to check
   * @return true if the ZipEntry shall be visible or the include Pattern is <code>null</code>,
   *         false otherwise.
   */
  protected boolean isIncluded(String name) {
      return (this.includeRE == null) ? true : this.includeRE.match(name);
  }

  /**
   * Determines if a given File shall be excluded from viewing.
   * 
   * @param zipEntry  the ZipEntry to check
   * @return false if the given ZipEntry shall not be excluded or the exclude Pattern is <code>null</code>,
   *         true otherwise.
   */
  protected boolean isExcluded(String name) {
      return (this.excludeRE == null) ? false : this.excludeRE.match(name);
  }

}
<|MERGE_RESOLUTION|>--- conflicted
+++ resolved
@@ -1,237 +1,234 @@
-package org.apache.cocoon.generation;
-
-import java.io.File;
-import java.io.IOException;
-import java.net.URL;
-import java.nio.charset.Charset;
-<<<<<<< HEAD
-=======
-import java.text.SimpleDateFormat;
-import java.util.AbstractMap;
->>>>>>> 4991f712
-import java.util.ArrayList;
-import java.util.Collections;
-import java.util.Comparator;
-import java.util.Date;
-import java.util.Enumeration;
-import java.util.List;
-import java.util.Map;
-import java.util.Stack;
-import java.util.zip.ZipException;
-import java.util.zip.ZipFile;
-import java.util.zip.ZipEntry;
-
-import org.apache.avalon.framework.parameters.Parameters;
-import org.apache.cocoon.ProcessingException;
-import org.apache.cocoon.ResourceNotFoundException;
-import org.apache.cocoon.environment.SourceResolver;
-import org.xml.sax.SAXException;
-
-public class ZipDirectoryGenerator extends DirectoryGenerator {
-
-  /** Constant for the jar protocol. */
-  private static final String JARFILE = "jar:file:";
-
-  protected static final String COMP_SIZE_ATTR_NAME = "compressed-size";
-
-  /**
-   * Set the request parameters. Must be called before the generate method.
-   *
-   * @param resolver     the SourceResolver object
-   * @param objectModel  a <code>Map</code> containing model object
-   * @param src          the directory to be XMLized specified as src attribute on &lt;map:generate/&gt;
-   * @param par          configuration parameters
-   */
-  public void setup(SourceResolver resolver, Map objectModel, String src, Parameters par) throws ProcessingException, SAXException, IOException {
-    if (src == null) {
-      throw new ProcessingException("No src attribute pointing to a directory to be XMLized specified.");
-    }
-    if (!src.startsWith(JARFILE))
-      throw new ProcessingException(src + " does not denote a zip-file (use the jar:file: protocol)");
-    src = src.substring(4); // remove "jar:"
-    super.setup(resolver, objectModel, src, par);
-  }
-
-  /**
-   * Generate XML data.
-   * 
-   * @throws SAXException  if an error occurs while outputting the document
-   * @throws ProcessingException  if the requested URI isn't a directory on the local filesystem
-   */
-  @Override
-  public void generate() throws SAXException, ProcessingException {
-    this.contentHandler.startDocument();
-    this.contentHandler.startPrefixMapping(PREFIX, URI);
-    try {
-      String systemId = this.directorySource.getURI();
-      // This relies on systemId being of the form "file://..."
-      File directoryFile = new File(new URL(systemId).getFile());
-      if (!directoryFile.isFile()) {
-        throw new ResourceNotFoundException(super.source + " is not a file.");
-      }
-      Stack ancestors = getAncestors(directoryFile);
-      addAncestorPath(directoryFile, ancestors);
-    } catch (IOException ioe) {
-      throw new ResourceNotFoundException("Could not read directory " + super.source, ioe);
-    }
-    this.contentHandler.endPrefixMapping(PREFIX);
-    this.contentHandler.endDocument();
-  }
-
-  /**
-   * Adds everything in the zip-file to the generated document.
-   * 
-   * @param path   the zip-file to process
-   * @param depth  how deep to scan the directories in the zip-file
-   * @throws SAXException  if an error occurs while constructing nodes
-   */
-  @Override
-  protected void addPath(File path, int depth) throws SAXException {
-    List<ZipEntry> contents = new ArrayList<ZipEntry>();
-    if (depth > 0) {
-      ZipFile zipfile = null;
-      try {
-        zipfile = new ZipFile(path, Charset.forName("UTF-8"));
-        Enumeration<? extends ZipEntry> entries = zipfile.entries();
-        while (entries.hasMoreElements()) contents.add((ZipEntry)entries.nextElement());
-      } catch (ZipException e) {
-        throw new SAXException(e);
-      } catch (IOException e) {
-        throw new SAXException(e);
-      } finally {
-        if (zipfile != null) {
-          try {
-            zipfile.close();
-          } catch (IOException e) {
-          }
-        }
-      } // finally
-    } // if depth > 0
-    startNode(DIR_NODE_NAME, path);
-    processZipEntries(contents, "", depth);
-    endNode(DIR_NODE_NAME);
-  }
-
-  /**
-   * Generate XML for one level in the zip-file.
-   * @param contents All zip-entries.
-   * @param prefix The prefix at this level, e.g., "" or "root/sub/".
-   * @throws SAXException
-   */
-  private void processZipEntries(List<ZipEntry> contents, String prefix, int depth) throws SAXException {
-    if (depth > 0) {
-      // Get the zip-entries at this level.
-      ArrayList<Map.Entry<String, ZipEntry>> level = new ArrayList<Map.Entry<String, ZipEntry>>();
-      for (ZipEntry entry : contents) {
-        String name = entry.getName();
-        if (name.length() > prefix.length() && name.startsWith(prefix)) { // Entry is below this level.
-          name = name.substring(prefix.length());
-          // Names of files and directories at this level contain no '/' or '/' at the end.
-          if ((name.indexOf('/') + 1) % name.length() == 0) {
-            level.add(new AbstractMap.SimpleImmutableEntry<String, ZipEntry>(name, entry));
-          }
-        }
-      }
-      // Do sorting of the level, if required.
-      if (sort.equals("name")) {
-        Collections.sort(level, new Comparator<Map.Entry<String, ZipEntry>>() {
-          public int compare(Map.Entry<String, ZipEntry> o1, Map.Entry<String, ZipEntry> o2) {
-            return reverse ? o2.getKey().compareTo(o1.getKey())
-                           : o1.getKey().compareTo(o2.getKey());
-          }
-        });
-      } else if (sort.equals("size")) {
-        Collections.sort(level, new Comparator<Map.Entry<String, ZipEntry>>() {
-          public int compare(Map.Entry<String, ZipEntry> o1, Map.Entry<String, ZipEntry> o2) {
-            return reverse ? Long.compare(o2.getValue().getSize(), o1.getValue().getSize())
-                           : Long.compare(o1.getValue().getSize(), o2.getValue().getSize());
-          }
-        });
-      } else if (sort.equals("lastmodified")) {
-        Collections.sort(level, new Comparator<Map.Entry<String, ZipEntry>>() {
-          public int compare(Map.Entry<String, ZipEntry> o1, Map.Entry<String, ZipEntry> o2) {
-            return reverse ? Long.compare(o2.getValue().getTime(), o1.getValue().getTime())
-                           : Long.compare(o1.getValue().getTime(), o2.getValue().getTime()) ;
-          }
-        });
-      }
-      // Output nodes in this level.
-      for (Map.Entry<String, ZipEntry> entry : level) {
-        if (isIncluded(entry.getKey()) && !isExcluded(entry.getKey())) {
-          if (entry.getValue().isDirectory()) {
-            startNode(DIR_NODE_NAME, entry);
-            processZipEntries(contents, entry.getValue().getName(), depth - 1);
-            endNode(DIR_NODE_NAME);
-          } else {
-            startNode(FILE_NODE_NAME, entry);
-            endNode(FILE_NODE_NAME);
-          }
-        }
-      }
-    }
-  }
-
-  /**
-   * Begins a named node and calls setNodeAttributes to set its attributes.
-   * 
-   * @param nodeName  the name of the new node
-   * @param path      the file/directory to use when setting attributes
-   * @throws SAXException  if an error occurs while creating the node
-   */
-  protected void startNode(String nodeName, Map.Entry<String, ZipEntry> entry) throws SAXException {
-      setNodeAttributes(entry);
-      super.contentHandler.startElement(URI, nodeName, PREFIX + ':' + nodeName, attributes);
-  }
-
-  /**
-   * Sets the attributes for a given path. The default method sets attributes
-   * for the name of the zipentry and for the last modification time.
-   * 
-   * @param zipEntry  the file/directory to use when setting attributes
-   * @throws SAXException  if an error occurs while setting the attributes
-   */
-  protected void setNodeAttributes(Map.Entry<String, ZipEntry> entry) throws SAXException {
-    ZipEntry zipEntry = entry.getValue();
-    String name = entry.getKey();
-    if (zipEntry.isDirectory() && name.charAt(name.length()-1) == '/') name = name.substring(0, name.length()-1);
-    long lastModified = zipEntry.getTime();
-    attributes.clear();
-    attributes.addAttribute("", FILENAME_ATTR_NAME, FILENAME_ATTR_NAME, "CDATA", name);
-    attributes.addAttribute("", LASTMOD_ATTR_NAME, LASTMOD_ATTR_NAME, "CDATA", Long.toString(lastModified));
-    attributes.addAttribute("", DATE_ATTR_NAME, DATE_ATTR_NAME, "CDATA", dateFormatter.format(new Date(lastModified)));
-    if (!zipEntry.isDirectory()) {
-      attributes.addAttribute("", SIZE_ATTR_NAME, SIZE_ATTR_NAME, "CDATA", Long.toString(zipEntry.getSize()));
-      attributes.addAttribute("", COMP_SIZE_ATTR_NAME, COMP_SIZE_ATTR_NAME, "CDATA", Long.toString(zipEntry.getCompressedSize()));
-    }
-    if (this.isRequestedDirectory) {
-      attributes.addAttribute("", "sort", "sort", "CDATA", this.sort);
-      attributes.addAttribute("", "reverse", "reverse", "CDATA",
-                              String.valueOf(this.reverse));
-      attributes.addAttribute("", "requested", "requested", "CDATA", "true");
-      this.isRequestedDirectory = false;
-    }
-  }
-
-  /**
-   * Determines if a given ZipEntry shall be visible.
-   * 
-   * @param zipEntry  the ZipEntry to check
-   * @return true if the ZipEntry shall be visible or the include Pattern is <code>null</code>,
-   *         false otherwise.
-   */
-  protected boolean isIncluded(String name) {
-      return (this.includeRE == null) ? true : this.includeRE.match(name);
-  }
-
-  /**
-   * Determines if a given File shall be excluded from viewing.
-   * 
-   * @param zipEntry  the ZipEntry to check
-   * @return false if the given ZipEntry shall not be excluded or the exclude Pattern is <code>null</code>,
-   *         true otherwise.
-   */
-  protected boolean isExcluded(String name) {
-      return (this.excludeRE == null) ? false : this.excludeRE.match(name);
-  }
-
-}
+package org.apache.cocoon.generation;
+
+import java.io.File;
+import java.io.IOException;
+import java.net.URL;
+import java.nio.charset.Charset;
+import java.text.SimpleDateFormat;
+import java.util.AbstractMap;
+import java.util.ArrayList;
+import java.util.Collections;
+import java.util.Comparator;
+import java.util.Date;
+import java.util.Enumeration;
+import java.util.List;
+import java.util.Map;
+import java.util.Stack;
+import java.util.zip.ZipException;
+import java.util.zip.ZipFile;
+import java.util.zip.ZipEntry;
+
+import org.apache.avalon.framework.parameters.Parameters;
+import org.apache.cocoon.ProcessingException;
+import org.apache.cocoon.ResourceNotFoundException;
+import org.apache.cocoon.environment.SourceResolver;
+import org.xml.sax.SAXException;
+
+public class ZipDirectoryGenerator extends DirectoryGenerator {
+
+  /** Constant for the jar protocol. */
+  private static final String JARFILE = "jar:file:";
+
+  protected static final String COMP_SIZE_ATTR_NAME = "compressed-size";
+
+  /**
+   * Set the request parameters. Must be called before the generate method.
+   *
+   * @param resolver     the SourceResolver object
+   * @param objectModel  a <code>Map</code> containing model object
+   * @param src          the directory to be XMLized specified as src attribute on &lt;map:generate/&gt;
+   * @param par          configuration parameters
+   */
+  public void setup(SourceResolver resolver, Map objectModel, String src, Parameters par) throws ProcessingException, SAXException, IOException {
+    if (src == null) {
+      throw new ProcessingException("No src attribute pointing to a directory to be XMLized specified.");
+    }
+    if (!src.startsWith(JARFILE))
+      throw new ProcessingException(src + " does not denote a zip-file (use the jar:file: protocol)");
+    src = src.substring(4); // remove "jar:"
+    super.setup(resolver, objectModel, src, par);
+  }
+
+  /**
+   * Generate XML data.
+   * 
+   * @throws SAXException  if an error occurs while outputting the document
+   * @throws ProcessingException  if the requested URI isn't a directory on the local filesystem
+   */
+  @Override
+  public void generate() throws SAXException, ProcessingException {
+    this.contentHandler.startDocument();
+    this.contentHandler.startPrefixMapping(PREFIX, URI);
+    try {
+      String systemId = this.directorySource.getURI();
+      // This relies on systemId being of the form "file://..."
+      File directoryFile = new File(new URL(systemId).getFile());
+      if (!directoryFile.isFile()) {
+        throw new ResourceNotFoundException(super.source + " is not a file.");
+      }
+      Stack ancestors = getAncestors(directoryFile);
+      addAncestorPath(directoryFile, ancestors);
+    } catch (IOException ioe) {
+      throw new ResourceNotFoundException("Could not read directory " + super.source, ioe);
+    }
+    this.contentHandler.endPrefixMapping(PREFIX);
+    this.contentHandler.endDocument();
+  }
+
+  /**
+   * Adds everything in the zip-file to the generated document.
+   * 
+   * @param path   the zip-file to process
+   * @param depth  how deep to scan the directories in the zip-file
+   * @throws SAXException  if an error occurs while constructing nodes
+   */
+  @Override
+  protected void addPath(File path, int depth) throws SAXException {
+    List<ZipEntry> contents = new ArrayList<ZipEntry>();
+    if (depth > 0) {
+      ZipFile zipfile = null;
+      try {
+        zipfile = new ZipFile(path, Charset.forName("UTF-8"));
+        Enumeration<? extends ZipEntry> entries = zipfile.entries();
+        while (entries.hasMoreElements()) contents.add((ZipEntry)entries.nextElement());
+      } catch (ZipException e) {
+        throw new SAXException(e);
+      } catch (IOException e) {
+        throw new SAXException(e);
+      } finally {
+        if (zipfile != null) {
+          try {
+            zipfile.close();
+          } catch (IOException e) {
+          }
+        }
+      } // finally
+    } // if depth > 0
+    startNode(DIR_NODE_NAME, path);
+    processZipEntries(contents, "", depth);
+    endNode(DIR_NODE_NAME);
+  }
+
+  /**
+   * Generate XML for one level in the zip-file.
+   * @param contents All zip-entries.
+   * @param prefix The prefix at this level, e.g., "" or "root/sub/".
+   * @throws SAXException
+   */
+  private void processZipEntries(List<ZipEntry> contents, String prefix, int depth) throws SAXException {
+    if (depth > 0) {
+      // Get the zip-entries at this level.
+      ArrayList<Map.Entry<String, ZipEntry>> level = new ArrayList<Map.Entry<String, ZipEntry>>();
+      for (ZipEntry entry : contents) {
+        String name = entry.getName();
+        if (name.length() > prefix.length() && name.startsWith(prefix)) { // Entry is below this level.
+          name = name.substring(prefix.length());
+          // Names of files and directories at this level contain no '/' or '/' at the end.
+          if ((name.indexOf('/') + 1) % name.length() == 0) {
+            level.add(new AbstractMap.SimpleImmutableEntry<String, ZipEntry>(name, entry));
+          }
+        }
+      }
+      // Do sorting of the level, if required.
+      if (sort.equals("name")) {
+        Collections.sort(level, new Comparator<Map.Entry<String, ZipEntry>>() {
+          public int compare(Map.Entry<String, ZipEntry> o1, Map.Entry<String, ZipEntry> o2) {
+            return reverse ? o2.getKey().compareTo(o1.getKey())
+                           : o1.getKey().compareTo(o2.getKey());
+          }
+        });
+      } else if (sort.equals("size")) {
+        Collections.sort(level, new Comparator<Map.Entry<String, ZipEntry>>() {
+          public int compare(Map.Entry<String, ZipEntry> o1, Map.Entry<String, ZipEntry> o2) {
+            return reverse ? Long.compare(o2.getValue().getSize(), o1.getValue().getSize())
+                           : Long.compare(o1.getValue().getSize(), o2.getValue().getSize());
+          }
+        });
+      } else if (sort.equals("lastmodified")) {
+        Collections.sort(level, new Comparator<Map.Entry<String, ZipEntry>>() {
+          public int compare(Map.Entry<String, ZipEntry> o1, Map.Entry<String, ZipEntry> o2) {
+            return reverse ? Long.compare(o2.getValue().getTime(), o1.getValue().getTime())
+                           : Long.compare(o1.getValue().getTime(), o2.getValue().getTime()) ;
+          }
+        });
+      }
+      // Output nodes in this level.
+      for (Map.Entry<String, ZipEntry> entry : level) {
+        if (isIncluded(entry.getKey()) && !isExcluded(entry.getKey())) {
+          if (entry.getValue().isDirectory()) {
+            startNode(DIR_NODE_NAME, entry);
+            processZipEntries(contents, entry.getValue().getName(), depth - 1);
+            endNode(DIR_NODE_NAME);
+          } else {
+            startNode(FILE_NODE_NAME, entry);
+            endNode(FILE_NODE_NAME);
+          }
+        }
+      }
+    }
+  }
+
+  /**
+   * Begins a named node and calls setNodeAttributes to set its attributes.
+   * 
+   * @param nodeName  the name of the new node
+   * @param path      the file/directory to use when setting attributes
+   * @throws SAXException  if an error occurs while creating the node
+   */
+  protected void startNode(String nodeName, Map.Entry<String, ZipEntry> entry) throws SAXException {
+      setNodeAttributes(entry);
+      super.contentHandler.startElement(URI, nodeName, PREFIX + ':' + nodeName, attributes);
+  }
+
+  /**
+   * Sets the attributes for a given path. The default method sets attributes
+   * for the name of the zipentry and for the last modification time.
+   * 
+   * @param zipEntry  the file/directory to use when setting attributes
+   * @throws SAXException  if an error occurs while setting the attributes
+   */
+  protected void setNodeAttributes(Map.Entry<String, ZipEntry> entry) throws SAXException {
+    ZipEntry zipEntry = entry.getValue();
+    String name = entry.getKey();
+    if (zipEntry.isDirectory() && name.charAt(name.length()-1) == '/') name = name.substring(0, name.length()-1);
+    long lastModified = zipEntry.getTime();
+    attributes.clear();
+    attributes.addAttribute("", FILENAME_ATTR_NAME, FILENAME_ATTR_NAME, "CDATA", name);
+    attributes.addAttribute("", LASTMOD_ATTR_NAME, LASTMOD_ATTR_NAME, "CDATA", Long.toString(lastModified));
+    attributes.addAttribute("", DATE_ATTR_NAME, DATE_ATTR_NAME, "CDATA", dateFormatter.format(new Date(lastModified)));
+    if (!zipEntry.isDirectory()) {
+      attributes.addAttribute("", SIZE_ATTR_NAME, SIZE_ATTR_NAME, "CDATA", Long.toString(zipEntry.getSize()));
+      attributes.addAttribute("", COMP_SIZE_ATTR_NAME, COMP_SIZE_ATTR_NAME, "CDATA", Long.toString(zipEntry.getCompressedSize()));
+    }
+    if (this.isRequestedDirectory) {
+      attributes.addAttribute("", "sort", "sort", "CDATA", this.sort);
+      attributes.addAttribute("", "reverse", "reverse", "CDATA",
+                              String.valueOf(this.reverse));
+      attributes.addAttribute("", "requested", "requested", "CDATA", "true");
+      this.isRequestedDirectory = false;
+    }
+  }
+
+  /**
+   * Determines if a given ZipEntry shall be visible.
+   * 
+   * @param zipEntry  the ZipEntry to check
+   * @return true if the ZipEntry shall be visible or the include Pattern is <code>null</code>,
+   *         false otherwise.
+   */
+  protected boolean isIncluded(String name) {
+      return (this.includeRE == null) ? true : this.includeRE.match(name);
+  }
+
+  /**
+   * Determines if a given File shall be excluded from viewing.
+   * 
+   * @param zipEntry  the ZipEntry to check
+   * @return false if the given ZipEntry shall not be excluded or the exclude Pattern is <code>null</code>,
+   *         true otherwise.
+   */
+  protected boolean isExcluded(String name) {
+      return (this.excludeRE == null) ? false : this.excludeRE.match(name);
+  }
+
+}