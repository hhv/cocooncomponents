/*
 * Licensed to the Apache Software Foundation (ASF) under one or more
 * contributor license agreements.  See the NOTICE file distributed with
 * this work for additional information regarding copyright ownership.
 * The ASF licenses this file to You under the Apache License, Version 2.0
 * (the "License"); you may not use this file except in compliance with
 * the License.  You may obtain a copy of the License at
 *
 *      http://www.apache.org/licenses/LICENSE-2.0
 *
 * Unless required by applicable law or agreed to in writing, software
 * distributed under the License is distributed on an "AS IS" BASIS,
 * WITHOUT WARRANTIES OR CONDITIONS OF ANY KIND, either express or implied.
 * See the License for the specific language governing permissions and
 * limitations under the License.
 */
package org.apache.cocoon.transformation;

import java.io.IOException;
import java.io.InputStream;
import java.util.HashMap;
import java.util.Iterator;
import java.util.Map;

import org.apache.avalon.framework.parameters.Parameters;
import org.apache.avalon.framework.service.ServiceException;
import org.apache.cocoon.ProcessingException;
import org.apache.cocoon.environment.SourceResolver;
import org.apache.cocoon.xml.AttributesImpl;
import org.apache.cocoon.xml.IncludeXMLConsumer;
import org.apache.commons.httpclient.Header;
import org.apache.commons.httpclient.HostConfiguration;
import org.apache.commons.httpclient.HttpClient;
import org.apache.commons.httpclient.HttpMethod;
import org.apache.commons.httpclient.UsernamePasswordCredentials;
import org.apache.commons.httpclient.auth.AuthScope;
import org.apache.commons.httpclient.methods.DeleteMethod;
import org.apache.commons.httpclient.methods.GetMethod;
import org.apache.commons.httpclient.methods.PostMethod;
import org.apache.commons.httpclient.methods.PutMethod;
import org.apache.commons.httpclient.methods.RequestEntity;
import org.apache.commons.httpclient.methods.StringRequestEntity;
import org.apache.excalibur.source.SourceParameters;
import org.apache.excalibur.xmlizer.XMLizer;
import org.xml.sax.Attributes;
import org.xml.sax.SAXException;

/**
 * This transformer can send queries to a ReST SPARQL endpoint.
 * It can also be used as a genaral HTTP client.
 *
 * This transformer triggers for the element <code>query</code> in the namespace "http://apache.org/cocoon/sparql/1.0".
 * These elements must not be nested.
 *
 * The mandatory <code>src</code> attribute contains the url of a SPARQL endpoint.
 *
 * The optional <code>method</code> attribute contains the HTTP method for the request (default is GET).
 *
 * The optional <code>credentials</code> attribute contains a username and password, separated by a tab character (&#x9;).
 * The credentials will be sent to <a href="http://hc.apache.org/httpclient-3.x/authentication.html">any authentication realm</a>,
 * so be careful to send them only to the intended service!
 *
 * For POST requests, parameters are sent in the body if the attribute <code>http:Content-Type</code> is
 * "application/x-www-form-urlencoded".
 * (Note that the header name "Content-Type" is case sensitive!)
 * In this case, the content of the <code>query</code> element is passed as the value of a parameter,
 * which has the name specified by the <code>parameter-name</code> attribute (default is "query").
 *
 * Otherwise, the content of the <code>query</code> element (text or XML) goes into the request body.
 *
 * The optional <code>content</code> attribute indicates if the content of the <code>query</code> element is "text"
 * (default for SPARQL queries), or "xml" (useful if you PUT RDF triples).
 * Unfortunately, if you use content="xml" you may run into namespace problems.
 *
 * The optional <code>parse</code> attribute indicates how the response should be parsed.
 * It can be "xml" or "text". Default is "xml". Text will be wrapped in an XML element.
 *
 * The optional <code>showErrors</code> attribute can be "true" (default; generate XML elements for HTTP errors)
 * or false (throw exceptions for HTTP errors).
 *
 * The optional <code>showResponseHeaders</code> attribute can be true (generate output for the response headers)
 * or false (default; no output for response headers).
 *
 * Attributes in the "http://www.w3.org/2006/http#" namespace are used as request headers.
 * The header name is the local name of the attribute.
 *
 * Attributes in the "http://apache.org/cocoon/sparql/1.0" (sparql:) namespace are used as request parameters.
 * The parameter name is the local name of the attribute. Note: This does not allow for multivalued parameters.
 *
 * The text content of the <code>query</code> element is passed as the value of the 'query' parameter in GET and
 * POST (www-form-urlencoded data) requests.
 * In PUT requests, it is the request entity (body). Note that this is text, even if you put RDF statements in it,
 * so XML must be escaped.
 *
 * Example XML input, with content and parse attributes set to their default values:
 * <pre>
 *   <sparql:query
 *     xmlns:sparql="http://apache.org/cocoon/sparql/1.0"
 *     xmlns:http="http://www.w3.org/2006/http#"
 *     src="http://dbpedia.org/sparql"
 *     method="POST"
 *     content="text"
 *     parse="xml"
 *     http:Content-Type="application/x-www-form-urlencoded"
 *     http:Accept="application/sparql-results+xml"
 *     sparql:maxrows="25" sparql:format="XML"
 *   >
 *   <![CDATA[
 *     PREFIX rdf: <http://www.w3.org/1999/02/22-rdf-syntax-ns#>
 *     SELECT *
 *     FROM <http://dbpedia.org>
 *     WHERE {
 *       ?person rdf:type <http://dbpedia.org/class/yago/Person100007846> .
 *     }
 *   ]]>
 *   </sparql:query>
 * </pre>
 *
 * @author Nico Verwer (nverwer@rakensi.com)
 *
 */
public class SparqlTransformer extends AbstractSAXPipelineTransformer {

  public static final String SPARQL_NAMESPACE_URI = "http://apache.org/cocoon/sparql/1.0";
  public static final String HTTP_NAMESPACE_URI ="http://www.w3.org/2006/http#";
  public static final String QUERY_ELEMENT = "query";
  public static final String METHOD_ATTR = "method";
  public static final String CREDENTIALS_ATTR = "credentials";
  public static final String CONTENT_ATTR = "content";
  public static final String PARSE_ATTR = "parse";
  public static final String SHOW_ERRORS_ATTR = "showErrors";
  public static final String SHOW_RESPONSE_HEADERS_ATTR = "showResponseHeaders";
  public static final String SRC_ATTR = "src";
  public static final String PARAMETER_NAME_ATTR = "parameter-name";
  public static final String DEFAULT_QUERY_PARAM = "query";
  public static final String HTTP_CONTENT_TYPE = "Content-Type";

  private boolean logVerboseInfo;
  private boolean inQuery;
  private String src;
  private String method;
  private String credentials;
  private String contentType;
  private String parameterName;
  private String parse;
  private boolean showErrors;
  private boolean showResponseHeaders;
  private Map<String, String> httpHeaders;
  private SourceParameters requestParameters;

  public SparqlTransformer() {
    defaultNamespaceURI = SPARQL_NAMESPACE_URI;
  }

  @Override
  public void setup(SourceResolver resolver, @SuppressWarnings("rawtypes") Map objectModel, String src,
      Parameters params) throws ProcessingException, SAXException, IOException {
    super.setup(resolver, objectModel, src, params);
    logVerboseInfo = params.getParameterAsBoolean("verbose", false);
    inQuery = false;
  }

  private String getAttribute(Attributes attr, String name, String defaultValue) {
    String attributeValue = (attr.getIndex(name) >= 0) ? attr.getValue(name) : defaultValue;
    if (logVerboseInfo) {
      getLogger().info(toString()+" @"+name+" = \""+attributeValue+"\"");
    }
    return attributeValue;
  }

  @Override
  public void startTransformingElement(String uri, String name, String raw, Attributes attr)
      throws ProcessingException, IOException, SAXException {
    if (name.equals(QUERY_ELEMENT)) {
      if (inQuery) {
        throw new ProcessingException("Nested SPARQL queries are not allowed.");
      }
      inQuery = true;
      src = getAttribute(attr, SRC_ATTR, null);
      if (src == null) {
        throw new ProcessingException("The "+SRC_ATTR+" attribute is mandatory for "+QUERY_ELEMENT+" elements.");
      }
      method = getAttribute(attr, METHOD_ATTR, "GET");
      credentials = getAttribute(attr, CREDENTIALS_ATTR, "");
      contentType = getAttribute(attr, CONTENT_ATTR, "text");
      parameterName = getAttribute(attr, PARAMETER_NAME_ATTR, DEFAULT_QUERY_PARAM);
      parse = getAttribute(attr, PARSE_ATTR, "xml");
      showErrors = getAttribute(attr, SHOW_ERRORS_ATTR, "true").charAt(0) == 't';
      showResponseHeaders = getAttribute(attr, SHOW_RESPONSE_HEADERS_ATTR, "false").charAt(0) == 't';
      requestParameters = new SourceParameters();
      httpHeaders = new HashMap<String, String>();
      // Process other attributes.
      for (int i = 0; i < attr.getLength(); ++i) {
        if (attr.getURI(i).equals(HTTP_NAMESPACE_URI)) {
          httpHeaders.put(attr.getLocalName(i), attr.getValue(i));
        } else if (attr.getURI(i).equals(SPARQL_NAMESPACE_URI)) {
          requestParameters.setParameter(attr.getLocalName(i), attr.getValue(i));
        }
      }
      if (contentType.equals("text")) {
        startTextRecording();
      } else if (contentType.equals("xml")) {
        startSerializedXMLRecording(null);
      } else {
        throw new ProcessingException("Unsupported query content type: "+contentType);
      }
    }
  }

  @Override
  public void endTransformingElement(String uri, String name, String raw)
      throws ProcessingException, IOException, SAXException {
    if (name.equals(QUERY_ELEMENT)) {
      inQuery = false;
      String query = null;
      if (contentType.equals("text")) {
        query = endTextRecording();
      } else if (contentType.equals("xml")) {
        query = endSerializedXMLRecording();
      }
      requestParameters.setParameter(parameterName, query);
      executeRequest(src, method, httpHeaders, requestParameters);
    }
  }

  //-Dhttp.nonProxyHosts=10.*|localhost|62.112.232.245
  private void executeRequest(String url, String method, Map<String, String> httpHeaders, SourceParameters requestParameters)
      throws ProcessingException, IOException, SAXException {
    HttpClient httpclient = new HttpClient();
    if (System.getProperty("http.proxyHost") != null) {
      if (logVerboseInfo) {
        getLogger().info("PROXY: "+System.getProperty("http.proxyHost"));
      }
      String nonProxyHostsRE = System.getProperty("http.nonProxyHosts", "");
      if (nonProxyHostsRE.length() > 0) {
        String[] pHosts = nonProxyHostsRE.replaceAll("\\.", "\\\\.").replaceAll("\\*", ".*").split("\\|");
        nonProxyHostsRE = "";
        for (String pHost : pHosts) {
          nonProxyHostsRE += "|(^https?://"+pHost+".*$)";
        }
        nonProxyHostsRE = nonProxyHostsRE.substring(1);
      }
      if (nonProxyHostsRE.length() == 0 || !url.matches(nonProxyHostsRE)) {
        try {
          HostConfiguration hostConfiguration = httpclient.getHostConfiguration();
          hostConfiguration.setProxy(System.getProperty("http.proxyHost"), Integer.parseInt(System.getProperty("http.proxyPort", "80")));
          httpclient.setHostConfiguration(hostConfiguration);
        } catch (Exception e) {
          throw new ProcessingException("Cannot set proxy!", e);
        }
      }
    }
    // Make the HttpMethod.
    HttpMethod httpMethod = null;
    // Do not use empty query parameter.
    if (requestParameters.getParameter(parameterName).trim().equals("")) {
      requestParameters.removeParameter(parameterName);
    }
    // Instantiate different HTTP methods.
    if ("GET".equalsIgnoreCase(method)) {
      httpMethod = new GetMethod(url);
      if (requestParameters.getEncodedQueryString() != null) {
        httpMethod.setQueryString(requestParameters.getEncodedQueryString().replace("\"", "%22")); /* Also escape '"' */
      } else {
        httpMethod.setQueryString("");
      }
      if (logVerboseInfo) {
        getLogger().info(toString()+" GET "+url+" ?"+httpMethod.getQueryString());
      }
    } else if ("POST".equalsIgnoreCase(method)) {
      PostMethod httpPostMethod = new PostMethod(url);
      if (httpHeaders.containsKey(HTTP_CONTENT_TYPE) &&
          httpHeaders.get(HTTP_CONTENT_TYPE).startsWith(PostMethod.FORM_URL_ENCODED_CONTENT_TYPE)) {
        // Encode parameters in POST body.
        @SuppressWarnings("unchecked")
        Iterator<String> parNames = requestParameters.getParameterNames();
        while (parNames.hasNext()) {
          String parName = parNames.next();
          httpPostMethod.addParameter(parName, requestParameters.getParameter(parName));
        }
        if (logVerboseInfo) {
          getLogger().info(toString()+" POST application/x-www-form-urlencoded ("+httpPostMethod.getParameters().length+" parameters)");
        }
      } else {
        // Use query parameter as POST body
        RequestEntity reqentity = new StringRequestEntity(requestParameters.getParameter(parameterName));
        httpPostMethod.setRequestEntity(reqentity);
        // Add other parameters to query string
        requestParameters.removeParameter(parameterName);
        if (requestParameters.getEncodedQueryString() != null) {
          httpPostMethod.setQueryString(requestParameters.getEncodedQueryString().replace("\"", "%22")); /* Also escape '"' */
        } else {
          httpPostMethod.setQueryString("");
        }
        if (logVerboseInfo) {
          getLogger().info(toString()+" POST "+url+" with ["+parameterName+"] as body with length "+reqentity.getContentLength());
        }
      }
      httpMethod = httpPostMethod;
    } else if ("PUT".equalsIgnoreCase(method)) {
      PutMethod httpPutMethod = new PutMethod(url);
      RequestEntity reqentity = new StringRequestEntity(requestParameters.getParameter(parameterName));
      httpPutMethod.setRequestEntity(reqentity);
      requestParameters.removeParameter(parameterName);
      httpPutMethod.setQueryString(requestParameters.getEncodedQueryString());
      httpMethod = httpPutMethod;
      if (logVerboseInfo) {
        getLogger().info(toString()+" PUT "+url+" with ["+parameterName+"] as body with length "+reqentity.getContentLength());
      }
    } else if ("DELETE".equalsIgnoreCase(method)) {
      httpMethod = new DeleteMethod(url);
      httpMethod.setQueryString(requestParameters.getEncodedQueryString());
      if (logVerboseInfo) {
        getLogger().info(toString()+" DELETE "+url);
      }
    } else {
      throw new ProcessingException("Unsupported method: "+method);
    }
    // Authentication (optional).
    if (credentials != null && credentials.length() > 0) {
      String[] unpw = credentials.split("\t");
      httpclient.getParams().setAuthenticationPreemptive(true);
      httpclient.getState().setCredentials(new AuthScope(httpMethod.getURI().getHost(), httpMethod.getURI().getPort(), AuthScope.ANY_REALM),
                                           new UsernamePasswordCredentials(unpw[0], unpw[1]));
    }
    // Add request headers.
    Iterator<Map.Entry<String, String>> headers = httpHeaders.entrySet().iterator();
    while (headers.hasNext()) {
      Map.Entry<String, String> header = headers.next();
      httpMethod.addRequestHeader(header.getKey(), header.getValue());
    }
    // Declare some variables before the try-block.
    XMLizer xmlizer = null;
    try {
      // Execute the request.
      String responseBody = "";
      String statusText = "";
      int responseCode;
      responseCode = httpclient.executeMethod(httpMethod);
      if (logVerboseInfo) {
        getLogger().info(toString()+" response: "+responseCode+" "+httpMethod.getStatusText());
      }
      // Handle errors, if any.
      if (responseCode < 200 || responseCode >= 300) {
        responseBody = httpMethod.getResponseBodyAsString();
        statusText = httpMethod.getStatusText();
        if (showErrors) {
          AttributesImpl attrs = new AttributesImpl();
          attrs.addCDATAAttribute("status", ""+responseCode+" "+statusText);
          xmlConsumer.startElement(SPARQL_NAMESPACE_URI, "error", "sparql:error", attrs);
<<<<<<< HEAD
          responseBody = httpMethod.getResponseBodyAsString();
          statusText = httpMethod.getStatusText();
          xmlConsumer.characters(responseBody.toCharArray(), 0, statusText.length());
=======
          xmlConsumer.characters(responseBody.toCharArray(), 0, responseBody.length());
>>>>>>> 5047d6bf
          xmlConsumer.endElement(SPARQL_NAMESPACE_URI, "error", "sparql:error");
        } else {
          throw new ProcessingException("Received HTTP status code "+responseCode+" "+statusText+":\n"+responseBody);
        }
      }
      if (showResponseHeaders) {
        xmlConsumer.startElement(SPARQL_NAMESPACE_URI, "response-headers", "sparql:response-headers", EMPTY_ATTRIBUTES);
        for (Header responseHeader : httpMethod.getResponseHeaders()) {
          AttributesImpl attributes = new AttributesImpl();
          attributes.addCDATAAttribute(responseHeader.getName(), responseHeader.getValue());
          xmlConsumer.startElement(SPARQL_NAMESPACE_URI, "header", "sparql:header", attributes);
          xmlConsumer.endElement(SPARQL_NAMESPACE_URI, "header", "header");
        }
        xmlConsumer.endElement(SPARQL_NAMESPACE_URI, "response-headers", "sparql:response-headers");
      }
      // Parse the response
      else {
        if (responseCode == 204) { // No content.
          String statusLine = httpMethod.getStatusLine().toString();
          xmlConsumer.startElement(SPARQL_NAMESPACE_URI, "result", "sparql:result", EMPTY_ATTRIBUTES);
          xmlConsumer.characters(statusLine.toCharArray(), 0, statusLine.length());
          xmlConsumer.endElement(SPARQL_NAMESPACE_URI, "result", "sparql:result");
          httpMethod.getResponseBodyAsString();
        } else if (parse.equalsIgnoreCase("xml")) {
          InputStream responseBodyStream = httpMethod.getResponseBodyAsStream();
          xmlizer = (XMLizer) manager.lookup(XMLizer.ROLE);
          xmlizer.toSAX(responseBodyStream, "text/xml", httpMethod.getURI().toString(), new IncludeXMLConsumer(xmlConsumer));
          responseBodyStream.close();
        } else if (parse.equalsIgnoreCase("text")) {
          xmlConsumer.startElement(SPARQL_NAMESPACE_URI, "result", "sparql:result", EMPTY_ATTRIBUTES);
          responseBody = httpMethod.getResponseBodyAsString();
          xmlConsumer.characters(responseBody.toCharArray(), 0, responseBody.length());
          xmlConsumer.endElement(SPARQL_NAMESPACE_URI, "result", "sparql:result");
        } else {
          throw new ProcessingException("Unknown parse type: " + parse);
        }
      }
    } catch (ServiceException e) {
      throw new ProcessingException("Cannot find the right XMLizer for "+XMLizer.ROLE, e);
    } finally {
        if (xmlizer != null) {
          manager.release(xmlizer);
        }
        httpMethod.releaseConnection();
    }
  }

}
<|MERGE_RESOLUTION|>--- conflicted
+++ resolved
@@ -1,405 +1,399 @@
-/*
- * Licensed to the Apache Software Foundation (ASF) under one or more
- * contributor license agreements.  See the NOTICE file distributed with
- * this work for additional information regarding copyright ownership.
- * The ASF licenses this file to You under the Apache License, Version 2.0
- * (the "License"); you may not use this file except in compliance with
- * the License.  You may obtain a copy of the License at
- *
- *      http://www.apache.org/licenses/LICENSE-2.0
- *
- * Unless required by applicable law or agreed to in writing, software
- * distributed under the License is distributed on an "AS IS" BASIS,
- * WITHOUT WARRANTIES OR CONDITIONS OF ANY KIND, either express or implied.
- * See the License for the specific language governing permissions and
- * limitations under the License.
- */
-package org.apache.cocoon.transformation;
-
-import java.io.IOException;
-import java.io.InputStream;
-import java.util.HashMap;
-import java.util.Iterator;
-import java.util.Map;
-
-import org.apache.avalon.framework.parameters.Parameters;
-import org.apache.avalon.framework.service.ServiceException;
-import org.apache.cocoon.ProcessingException;
-import org.apache.cocoon.environment.SourceResolver;
-import org.apache.cocoon.xml.AttributesImpl;
-import org.apache.cocoon.xml.IncludeXMLConsumer;
-import org.apache.commons.httpclient.Header;
-import org.apache.commons.httpclient.HostConfiguration;
-import org.apache.commons.httpclient.HttpClient;
-import org.apache.commons.httpclient.HttpMethod;
-import org.apache.commons.httpclient.UsernamePasswordCredentials;
-import org.apache.commons.httpclient.auth.AuthScope;
-import org.apache.commons.httpclient.methods.DeleteMethod;
-import org.apache.commons.httpclient.methods.GetMethod;
-import org.apache.commons.httpclient.methods.PostMethod;
-import org.apache.commons.httpclient.methods.PutMethod;
-import org.apache.commons.httpclient.methods.RequestEntity;
-import org.apache.commons.httpclient.methods.StringRequestEntity;
-import org.apache.excalibur.source.SourceParameters;
-import org.apache.excalibur.xmlizer.XMLizer;
-import org.xml.sax.Attributes;
-import org.xml.sax.SAXException;
-
-/**
- * This transformer can send queries to a ReST SPARQL endpoint.
- * It can also be used as a genaral HTTP client.
- *
- * This transformer triggers for the element <code>query</code> in the namespace "http://apache.org/cocoon/sparql/1.0".
- * These elements must not be nested.
- *
- * The mandatory <code>src</code> attribute contains the url of a SPARQL endpoint.
- *
- * The optional <code>method</code> attribute contains the HTTP method for the request (default is GET).
- *
- * The optional <code>credentials</code> attribute contains a username and password, separated by a tab character (&#x9;).
- * The credentials will be sent to <a href="http://hc.apache.org/httpclient-3.x/authentication.html">any authentication realm</a>,
- * so be careful to send them only to the intended service!
- *
- * For POST requests, parameters are sent in the body if the attribute <code>http:Content-Type</code> is
- * "application/x-www-form-urlencoded".
- * (Note that the header name "Content-Type" is case sensitive!)
- * In this case, the content of the <code>query</code> element is passed as the value of a parameter,
- * which has the name specified by the <code>parameter-name</code> attribute (default is "query").
- *
- * Otherwise, the content of the <code>query</code> element (text or XML) goes into the request body.
- *
- * The optional <code>content</code> attribute indicates if the content of the <code>query</code> element is "text"
- * (default for SPARQL queries), or "xml" (useful if you PUT RDF triples).
- * Unfortunately, if you use content="xml" you may run into namespace problems.
- *
- * The optional <code>parse</code> attribute indicates how the response should be parsed.
- * It can be "xml" or "text". Default is "xml". Text will be wrapped in an XML element.
- *
- * The optional <code>showErrors</code> attribute can be "true" (default; generate XML elements for HTTP errors)
- * or false (throw exceptions for HTTP errors).
- *
- * The optional <code>showResponseHeaders</code> attribute can be true (generate output for the response headers)
- * or false (default; no output for response headers).
- *
- * Attributes in the "http://www.w3.org/2006/http#" namespace are used as request headers.
- * The header name is the local name of the attribute.
- *
- * Attributes in the "http://apache.org/cocoon/sparql/1.0" (sparql:) namespace are used as request parameters.
- * The parameter name is the local name of the attribute. Note: This does not allow for multivalued parameters.
- *
- * The text content of the <code>query</code> element is passed as the value of the 'query' parameter in GET and
- * POST (www-form-urlencoded data) requests.
- * In PUT requests, it is the request entity (body). Note that this is text, even if you put RDF statements in it,
- * so XML must be escaped.
- *
- * Example XML input, with content and parse attributes set to their default values:
- * <pre>
- *   <sparql:query
- *     xmlns:sparql="http://apache.org/cocoon/sparql/1.0"
- *     xmlns:http="http://www.w3.org/2006/http#"
- *     src="http://dbpedia.org/sparql"
- *     method="POST"
- *     content="text"
- *     parse="xml"
- *     http:Content-Type="application/x-www-form-urlencoded"
- *     http:Accept="application/sparql-results+xml"
- *     sparql:maxrows="25" sparql:format="XML"
- *   >
- *   <![CDATA[
- *     PREFIX rdf: <http://www.w3.org/1999/02/22-rdf-syntax-ns#>
- *     SELECT *
- *     FROM <http://dbpedia.org>
- *     WHERE {
- *       ?person rdf:type <http://dbpedia.org/class/yago/Person100007846> .
- *     }
- *   ]]>
- *   </sparql:query>
- * </pre>
- *
- * @author Nico Verwer (nverwer@rakensi.com)
- *
- */
-public class SparqlTransformer extends AbstractSAXPipelineTransformer {
-
-  public static final String SPARQL_NAMESPACE_URI = "http://apache.org/cocoon/sparql/1.0";
-  public static final String HTTP_NAMESPACE_URI ="http://www.w3.org/2006/http#";
-  public static final String QUERY_ELEMENT = "query";
-  public static final String METHOD_ATTR = "method";
-  public static final String CREDENTIALS_ATTR = "credentials";
-  public static final String CONTENT_ATTR = "content";
-  public static final String PARSE_ATTR = "parse";
-  public static final String SHOW_ERRORS_ATTR = "showErrors";
-  public static final String SHOW_RESPONSE_HEADERS_ATTR = "showResponseHeaders";
-  public static final String SRC_ATTR = "src";
-  public static final String PARAMETER_NAME_ATTR = "parameter-name";
-  public static final String DEFAULT_QUERY_PARAM = "query";
-  public static final String HTTP_CONTENT_TYPE = "Content-Type";
-
-  private boolean logVerboseInfo;
-  private boolean inQuery;
-  private String src;
-  private String method;
-  private String credentials;
-  private String contentType;
-  private String parameterName;
-  private String parse;
-  private boolean showErrors;
-  private boolean showResponseHeaders;
-  private Map<String, String> httpHeaders;
-  private SourceParameters requestParameters;
-
-  public SparqlTransformer() {
-    defaultNamespaceURI = SPARQL_NAMESPACE_URI;
-  }
-
-  @Override
-  public void setup(SourceResolver resolver, @SuppressWarnings("rawtypes") Map objectModel, String src,
-      Parameters params) throws ProcessingException, SAXException, IOException {
-    super.setup(resolver, objectModel, src, params);
-    logVerboseInfo = params.getParameterAsBoolean("verbose", false);
-    inQuery = false;
-  }
-
-  private String getAttribute(Attributes attr, String name, String defaultValue) {
-    String attributeValue = (attr.getIndex(name) >= 0) ? attr.getValue(name) : defaultValue;
-    if (logVerboseInfo) {
-      getLogger().info(toString()+" @"+name+" = \""+attributeValue+"\"");
-    }
-    return attributeValue;
-  }
-
-  @Override
-  public void startTransformingElement(String uri, String name, String raw, Attributes attr)
-      throws ProcessingException, IOException, SAXException {
-    if (name.equals(QUERY_ELEMENT)) {
-      if (inQuery) {
-        throw new ProcessingException("Nested SPARQL queries are not allowed.");
-      }
-      inQuery = true;
-      src = getAttribute(attr, SRC_ATTR, null);
-      if (src == null) {
-        throw new ProcessingException("The "+SRC_ATTR+" attribute is mandatory for "+QUERY_ELEMENT+" elements.");
-      }
-      method = getAttribute(attr, METHOD_ATTR, "GET");
-      credentials = getAttribute(attr, CREDENTIALS_ATTR, "");
-      contentType = getAttribute(attr, CONTENT_ATTR, "text");
-      parameterName = getAttribute(attr, PARAMETER_NAME_ATTR, DEFAULT_QUERY_PARAM);
-      parse = getAttribute(attr, PARSE_ATTR, "xml");
-      showErrors = getAttribute(attr, SHOW_ERRORS_ATTR, "true").charAt(0) == 't';
-      showResponseHeaders = getAttribute(attr, SHOW_RESPONSE_HEADERS_ATTR, "false").charAt(0) == 't';
-      requestParameters = new SourceParameters();
-      httpHeaders = new HashMap<String, String>();
-      // Process other attributes.
-      for (int i = 0; i < attr.getLength(); ++i) {
-        if (attr.getURI(i).equals(HTTP_NAMESPACE_URI)) {
-          httpHeaders.put(attr.getLocalName(i), attr.getValue(i));
-        } else if (attr.getURI(i).equals(SPARQL_NAMESPACE_URI)) {
-          requestParameters.setParameter(attr.getLocalName(i), attr.getValue(i));
-        }
-      }
-      if (contentType.equals("text")) {
-        startTextRecording();
-      } else if (contentType.equals("xml")) {
-        startSerializedXMLRecording(null);
-      } else {
-        throw new ProcessingException("Unsupported query content type: "+contentType);
-      }
-    }
-  }
-
-  @Override
-  public void endTransformingElement(String uri, String name, String raw)
-      throws ProcessingException, IOException, SAXException {
-    if (name.equals(QUERY_ELEMENT)) {
-      inQuery = false;
-      String query = null;
-      if (contentType.equals("text")) {
-        query = endTextRecording();
-      } else if (contentType.equals("xml")) {
-        query = endSerializedXMLRecording();
-      }
-      requestParameters.setParameter(parameterName, query);
-      executeRequest(src, method, httpHeaders, requestParameters);
-    }
-  }
-
-  //-Dhttp.nonProxyHosts=10.*|localhost|62.112.232.245
-  private void executeRequest(String url, String method, Map<String, String> httpHeaders, SourceParameters requestParameters)
-      throws ProcessingException, IOException, SAXException {
-    HttpClient httpclient = new HttpClient();
-    if (System.getProperty("http.proxyHost") != null) {
-      if (logVerboseInfo) {
-        getLogger().info("PROXY: "+System.getProperty("http.proxyHost"));
-      }
-      String nonProxyHostsRE = System.getProperty("http.nonProxyHosts", "");
-      if (nonProxyHostsRE.length() > 0) {
-        String[] pHosts = nonProxyHostsRE.replaceAll("\\.", "\\\\.").replaceAll("\\*", ".*").split("\\|");
-        nonProxyHostsRE = "";
-        for (String pHost : pHosts) {
-          nonProxyHostsRE += "|(^https?://"+pHost+".*$)";
-        }
-        nonProxyHostsRE = nonProxyHostsRE.substring(1);
-      }
-      if (nonProxyHostsRE.length() == 0 || !url.matches(nonProxyHostsRE)) {
-        try {
-          HostConfiguration hostConfiguration = httpclient.getHostConfiguration();
-          hostConfiguration.setProxy(System.getProperty("http.proxyHost"), Integer.parseInt(System.getProperty("http.proxyPort", "80")));
-          httpclient.setHostConfiguration(hostConfiguration);
-        } catch (Exception e) {
-          throw new ProcessingException("Cannot set proxy!", e);
-        }
-      }
-    }
-    // Make the HttpMethod.
-    HttpMethod httpMethod = null;
-    // Do not use empty query parameter.
-    if (requestParameters.getParameter(parameterName).trim().equals("")) {
-      requestParameters.removeParameter(parameterName);
-    }
-    // Instantiate different HTTP methods.
-    if ("GET".equalsIgnoreCase(method)) {
-      httpMethod = new GetMethod(url);
-      if (requestParameters.getEncodedQueryString() != null) {
-        httpMethod.setQueryString(requestParameters.getEncodedQueryString().replace("\"", "%22")); /* Also escape '"' */
-      } else {
-        httpMethod.setQueryString("");
-      }
-      if (logVerboseInfo) {
-        getLogger().info(toString()+" GET "+url+" ?"+httpMethod.getQueryString());
-      }
-    } else if ("POST".equalsIgnoreCase(method)) {
-      PostMethod httpPostMethod = new PostMethod(url);
-      if (httpHeaders.containsKey(HTTP_CONTENT_TYPE) &&
-          httpHeaders.get(HTTP_CONTENT_TYPE).startsWith(PostMethod.FORM_URL_ENCODED_CONTENT_TYPE)) {
-        // Encode parameters in POST body.
-        @SuppressWarnings("unchecked")
-        Iterator<String> parNames = requestParameters.getParameterNames();
-        while (parNames.hasNext()) {
-          String parName = parNames.next();
-          httpPostMethod.addParameter(parName, requestParameters.getParameter(parName));
-        }
-        if (logVerboseInfo) {
-          getLogger().info(toString()+" POST application/x-www-form-urlencoded ("+httpPostMethod.getParameters().length+" parameters)");
-        }
-      } else {
-        // Use query parameter as POST body
-        RequestEntity reqentity = new StringRequestEntity(requestParameters.getParameter(parameterName));
-        httpPostMethod.setRequestEntity(reqentity);
-        // Add other parameters to query string
-        requestParameters.removeParameter(parameterName);
-        if (requestParameters.getEncodedQueryString() != null) {
-          httpPostMethod.setQueryString(requestParameters.getEncodedQueryString().replace("\"", "%22")); /* Also escape '"' */
-        } else {
-          httpPostMethod.setQueryString("");
-        }
-        if (logVerboseInfo) {
-          getLogger().info(toString()+" POST "+url+" with ["+parameterName+"] as body with length "+reqentity.getContentLength());
-        }
-      }
-      httpMethod = httpPostMethod;
-    } else if ("PUT".equalsIgnoreCase(method)) {
-      PutMethod httpPutMethod = new PutMethod(url);
-      RequestEntity reqentity = new StringRequestEntity(requestParameters.getParameter(parameterName));
-      httpPutMethod.setRequestEntity(reqentity);
-      requestParameters.removeParameter(parameterName);
-      httpPutMethod.setQueryString(requestParameters.getEncodedQueryString());
-      httpMethod = httpPutMethod;
-      if (logVerboseInfo) {
-        getLogger().info(toString()+" PUT "+url+" with ["+parameterName+"] as body with length "+reqentity.getContentLength());
-      }
-    } else if ("DELETE".equalsIgnoreCase(method)) {
-      httpMethod = new DeleteMethod(url);
-      httpMethod.setQueryString(requestParameters.getEncodedQueryString());
-      if (logVerboseInfo) {
-        getLogger().info(toString()+" DELETE "+url);
-      }
-    } else {
-      throw new ProcessingException("Unsupported method: "+method);
-    }
-    // Authentication (optional).
-    if (credentials != null && credentials.length() > 0) {
-      String[] unpw = credentials.split("\t");
-      httpclient.getParams().setAuthenticationPreemptive(true);
-      httpclient.getState().setCredentials(new AuthScope(httpMethod.getURI().getHost(), httpMethod.getURI().getPort(), AuthScope.ANY_REALM),
-                                           new UsernamePasswordCredentials(unpw[0], unpw[1]));
-    }
-    // Add request headers.
-    Iterator<Map.Entry<String, String>> headers = httpHeaders.entrySet().iterator();
-    while (headers.hasNext()) {
-      Map.Entry<String, String> header = headers.next();
-      httpMethod.addRequestHeader(header.getKey(), header.getValue());
-    }
-    // Declare some variables before the try-block.
-    XMLizer xmlizer = null;
-    try {
-      // Execute the request.
-      String responseBody = "";
-      String statusText = "";
-      int responseCode;
-      responseCode = httpclient.executeMethod(httpMethod);
-      if (logVerboseInfo) {
-        getLogger().info(toString()+" response: "+responseCode+" "+httpMethod.getStatusText());
-      }
-      // Handle errors, if any.
-      if (responseCode < 200 || responseCode >= 300) {
-        responseBody = httpMethod.getResponseBodyAsString();
-        statusText = httpMethod.getStatusText();
-        if (showErrors) {
-          AttributesImpl attrs = new AttributesImpl();
-          attrs.addCDATAAttribute("status", ""+responseCode+" "+statusText);
-          xmlConsumer.startElement(SPARQL_NAMESPACE_URI, "error", "sparql:error", attrs);
-<<<<<<< HEAD
-          responseBody = httpMethod.getResponseBodyAsString();
-          statusText = httpMethod.getStatusText();
-          xmlConsumer.characters(responseBody.toCharArray(), 0, statusText.length());
-=======
-          xmlConsumer.characters(responseBody.toCharArray(), 0, responseBody.length());
->>>>>>> 5047d6bf
-          xmlConsumer.endElement(SPARQL_NAMESPACE_URI, "error", "sparql:error");
-        } else {
-          throw new ProcessingException("Received HTTP status code "+responseCode+" "+statusText+":\n"+responseBody);
-        }
-      }
-      if (showResponseHeaders) {
-        xmlConsumer.startElement(SPARQL_NAMESPACE_URI, "response-headers", "sparql:response-headers", EMPTY_ATTRIBUTES);
-        for (Header responseHeader : httpMethod.getResponseHeaders()) {
-          AttributesImpl attributes = new AttributesImpl();
-          attributes.addCDATAAttribute(responseHeader.getName(), responseHeader.getValue());
-          xmlConsumer.startElement(SPARQL_NAMESPACE_URI, "header", "sparql:header", attributes);
-          xmlConsumer.endElement(SPARQL_NAMESPACE_URI, "header", "header");
-        }
-        xmlConsumer.endElement(SPARQL_NAMESPACE_URI, "response-headers", "sparql:response-headers");
-      }
-      // Parse the response
-      else {
-        if (responseCode == 204) { // No content.
-          String statusLine = httpMethod.getStatusLine().toString();
-          xmlConsumer.startElement(SPARQL_NAMESPACE_URI, "result", "sparql:result", EMPTY_ATTRIBUTES);
-          xmlConsumer.characters(statusLine.toCharArray(), 0, statusLine.length());
-          xmlConsumer.endElement(SPARQL_NAMESPACE_URI, "result", "sparql:result");
-          httpMethod.getResponseBodyAsString();
-        } else if (parse.equalsIgnoreCase("xml")) {
-          InputStream responseBodyStream = httpMethod.getResponseBodyAsStream();
-          xmlizer = (XMLizer) manager.lookup(XMLizer.ROLE);
-          xmlizer.toSAX(responseBodyStream, "text/xml", httpMethod.getURI().toString(), new IncludeXMLConsumer(xmlConsumer));
-          responseBodyStream.close();
-        } else if (parse.equalsIgnoreCase("text")) {
-          xmlConsumer.startElement(SPARQL_NAMESPACE_URI, "result", "sparql:result", EMPTY_ATTRIBUTES);
-          responseBody = httpMethod.getResponseBodyAsString();
-          xmlConsumer.characters(responseBody.toCharArray(), 0, responseBody.length());
-          xmlConsumer.endElement(SPARQL_NAMESPACE_URI, "result", "sparql:result");
-        } else {
-          throw new ProcessingException("Unknown parse type: " + parse);
-        }
-      }
-    } catch (ServiceException e) {
-      throw new ProcessingException("Cannot find the right XMLizer for "+XMLizer.ROLE, e);
-    } finally {
-        if (xmlizer != null) {
-          manager.release(xmlizer);
-        }
-        httpMethod.releaseConnection();
-    }
-  }
-
-}
+/*
+ * Licensed to the Apache Software Foundation (ASF) under one or more
+ * contributor license agreements.  See the NOTICE file distributed with
+ * this work for additional information regarding copyright ownership.
+ * The ASF licenses this file to You under the Apache License, Version 2.0
+ * (the "License"); you may not use this file except in compliance with
+ * the License.  You may obtain a copy of the License at
+ *
+ *      http://www.apache.org/licenses/LICENSE-2.0
+ *
+ * Unless required by applicable law or agreed to in writing, software
+ * distributed under the License is distributed on an "AS IS" BASIS,
+ * WITHOUT WARRANTIES OR CONDITIONS OF ANY KIND, either express or implied.
+ * See the License for the specific language governing permissions and
+ * limitations under the License.
+ */
+package org.apache.cocoon.transformation;
+
+import java.io.IOException;
+import java.io.InputStream;
+import java.util.HashMap;
+import java.util.Iterator;
+import java.util.Map;
+
+import org.apache.avalon.framework.parameters.Parameters;
+import org.apache.avalon.framework.service.ServiceException;
+import org.apache.cocoon.ProcessingException;
+import org.apache.cocoon.environment.SourceResolver;
+import org.apache.cocoon.xml.AttributesImpl;
+import org.apache.cocoon.xml.IncludeXMLConsumer;
+import org.apache.commons.httpclient.Header;
+import org.apache.commons.httpclient.HostConfiguration;
+import org.apache.commons.httpclient.HttpClient;
+import org.apache.commons.httpclient.HttpMethod;
+import org.apache.commons.httpclient.UsernamePasswordCredentials;
+import org.apache.commons.httpclient.auth.AuthScope;
+import org.apache.commons.httpclient.methods.DeleteMethod;
+import org.apache.commons.httpclient.methods.GetMethod;
+import org.apache.commons.httpclient.methods.PostMethod;
+import org.apache.commons.httpclient.methods.PutMethod;
+import org.apache.commons.httpclient.methods.RequestEntity;
+import org.apache.commons.httpclient.methods.StringRequestEntity;
+import org.apache.excalibur.source.SourceParameters;
+import org.apache.excalibur.xmlizer.XMLizer;
+import org.xml.sax.Attributes;
+import org.xml.sax.SAXException;
+
+/**
+ * This transformer can send queries to a ReST SPARQL endpoint.
+ * It can also be used as a genaral HTTP client.
+ *
+ * This transformer triggers for the element <code>query</code> in the namespace "http://apache.org/cocoon/sparql/1.0".
+ * These elements must not be nested.
+ *
+ * The mandatory <code>src</code> attribute contains the url of a SPARQL endpoint.
+ *
+ * The optional <code>method</code> attribute contains the HTTP method for the request (default is GET).
+ *
+ * The optional <code>credentials</code> attribute contains a username and password, separated by a tab character (&#x9;).
+ * The credentials will be sent to <a href="http://hc.apache.org/httpclient-3.x/authentication.html">any authentication realm</a>,
+ * so be careful to send them only to the intended service!
+ *
+ * For POST requests, parameters are sent in the body if the attribute <code>http:Content-Type</code> is
+ * "application/x-www-form-urlencoded".
+ * (Note that the header name "Content-Type" is case sensitive!)
+ * In this case, the content of the <code>query</code> element is passed as the value of a parameter,
+ * which has the name specified by the <code>parameter-name</code> attribute (default is "query").
+ *
+ * Otherwise, the content of the <code>query</code> element (text or XML) goes into the request body.
+ *
+ * The optional <code>content</code> attribute indicates if the content of the <code>query</code> element is "text"
+ * (default for SPARQL queries), or "xml" (useful if you PUT RDF triples).
+ * Unfortunately, if you use content="xml" you may run into namespace problems.
+ *
+ * The optional <code>parse</code> attribute indicates how the response should be parsed.
+ * It can be "xml" or "text". Default is "xml". Text will be wrapped in an XML element.
+ *
+ * The optional <code>showErrors</code> attribute can be "true" (default; generate XML elements for HTTP errors)
+ * or false (throw exceptions for HTTP errors).
+ *
+ * The optional <code>showResponseHeaders</code> attribute can be true (generate output for the response headers)
+ * or false (default; no output for response headers).
+ *
+ * Attributes in the "http://www.w3.org/2006/http#" namespace are used as request headers.
+ * The header name is the local name of the attribute.
+ *
+ * Attributes in the "http://apache.org/cocoon/sparql/1.0" (sparql:) namespace are used as request parameters.
+ * The parameter name is the local name of the attribute. Note: This does not allow for multivalued parameters.
+ *
+ * The text content of the <code>query</code> element is passed as the value of the 'query' parameter in GET and
+ * POST (www-form-urlencoded data) requests.
+ * In PUT requests, it is the request entity (body). Note that this is text, even if you put RDF statements in it,
+ * so XML must be escaped.
+ *
+ * Example XML input, with content and parse attributes set to their default values:
+ * <pre>
+ *   <sparql:query
+ *     xmlns:sparql="http://apache.org/cocoon/sparql/1.0"
+ *     xmlns:http="http://www.w3.org/2006/http#"
+ *     src="http://dbpedia.org/sparql"
+ *     method="POST"
+ *     content="text"
+ *     parse="xml"
+ *     http:Content-Type="application/x-www-form-urlencoded"
+ *     http:Accept="application/sparql-results+xml"
+ *     sparql:maxrows="25" sparql:format="XML"
+ *   >
+ *   <![CDATA[
+ *     PREFIX rdf: <http://www.w3.org/1999/02/22-rdf-syntax-ns#>
+ *     SELECT *
+ *     FROM <http://dbpedia.org>
+ *     WHERE {
+ *       ?person rdf:type <http://dbpedia.org/class/yago/Person100007846> .
+ *     }
+ *   ]]>
+ *   </sparql:query>
+ * </pre>
+ *
+ * @author Nico Verwer (nverwer@rakensi.com)
+ *
+ */
+public class SparqlTransformer extends AbstractSAXPipelineTransformer {
+
+  public static final String SPARQL_NAMESPACE_URI = "http://apache.org/cocoon/sparql/1.0";
+  public static final String HTTP_NAMESPACE_URI ="http://www.w3.org/2006/http#";
+  public static final String QUERY_ELEMENT = "query";
+  public static final String METHOD_ATTR = "method";
+  public static final String CREDENTIALS_ATTR = "credentials";
+  public static final String CONTENT_ATTR = "content";
+  public static final String PARSE_ATTR = "parse";
+  public static final String SHOW_ERRORS_ATTR = "showErrors";
+  public static final String SHOW_RESPONSE_HEADERS_ATTR = "showResponseHeaders";
+  public static final String SRC_ATTR = "src";
+  public static final String PARAMETER_NAME_ATTR = "parameter-name";
+  public static final String DEFAULT_QUERY_PARAM = "query";
+  public static final String HTTP_CONTENT_TYPE = "Content-Type";
+
+  private boolean logVerboseInfo;
+  private boolean inQuery;
+  private String src;
+  private String method;
+  private String credentials;
+  private String contentType;
+  private String parameterName;
+  private String parse;
+  private boolean showErrors;
+  private boolean showResponseHeaders;
+  private Map<String, String> httpHeaders;
+  private SourceParameters requestParameters;
+
+  public SparqlTransformer() {
+    defaultNamespaceURI = SPARQL_NAMESPACE_URI;
+  }
+
+  @Override
+  public void setup(SourceResolver resolver, @SuppressWarnings("rawtypes") Map objectModel, String src,
+      Parameters params) throws ProcessingException, SAXException, IOException {
+    super.setup(resolver, objectModel, src, params);
+    logVerboseInfo = params.getParameterAsBoolean("verbose", false);
+    inQuery = false;
+  }
+
+  private String getAttribute(Attributes attr, String name, String defaultValue) {
+    String attributeValue = (attr.getIndex(name) >= 0) ? attr.getValue(name) : defaultValue;
+    if (logVerboseInfo) {
+      getLogger().info(toString()+" @"+name+" = \""+attributeValue+"\"");
+    }
+    return attributeValue;
+  }
+
+  @Override
+  public void startTransformingElement(String uri, String name, String raw, Attributes attr)
+      throws ProcessingException, IOException, SAXException {
+    if (name.equals(QUERY_ELEMENT)) {
+      if (inQuery) {
+        throw new ProcessingException("Nested SPARQL queries are not allowed.");
+      }
+      inQuery = true;
+      src = getAttribute(attr, SRC_ATTR, null);
+      if (src == null) {
+        throw new ProcessingException("The "+SRC_ATTR+" attribute is mandatory for "+QUERY_ELEMENT+" elements.");
+      }
+      method = getAttribute(attr, METHOD_ATTR, "GET");
+      credentials = getAttribute(attr, CREDENTIALS_ATTR, "");
+      contentType = getAttribute(attr, CONTENT_ATTR, "text");
+      parameterName = getAttribute(attr, PARAMETER_NAME_ATTR, DEFAULT_QUERY_PARAM);
+      parse = getAttribute(attr, PARSE_ATTR, "xml");
+      showErrors = getAttribute(attr, SHOW_ERRORS_ATTR, "true").charAt(0) == 't';
+      showResponseHeaders = getAttribute(attr, SHOW_RESPONSE_HEADERS_ATTR, "false").charAt(0) == 't';
+      requestParameters = new SourceParameters();
+      httpHeaders = new HashMap<String, String>();
+      // Process other attributes.
+      for (int i = 0; i < attr.getLength(); ++i) {
+        if (attr.getURI(i).equals(HTTP_NAMESPACE_URI)) {
+          httpHeaders.put(attr.getLocalName(i), attr.getValue(i));
+        } else if (attr.getURI(i).equals(SPARQL_NAMESPACE_URI)) {
+          requestParameters.setParameter(attr.getLocalName(i), attr.getValue(i));
+        }
+      }
+      if (contentType.equals("text")) {
+        startTextRecording();
+      } else if (contentType.equals("xml")) {
+        startSerializedXMLRecording(null);
+      } else {
+        throw new ProcessingException("Unsupported query content type: "+contentType);
+      }
+    }
+  }
+
+  @Override
+  public void endTransformingElement(String uri, String name, String raw)
+      throws ProcessingException, IOException, SAXException {
+    if (name.equals(QUERY_ELEMENT)) {
+      inQuery = false;
+      String query = null;
+      if (contentType.equals("text")) {
+        query = endTextRecording();
+      } else if (contentType.equals("xml")) {
+        query = endSerializedXMLRecording();
+      }
+      requestParameters.setParameter(parameterName, query);
+      executeRequest(src, method, httpHeaders, requestParameters);
+    }
+  }
+
+  //-Dhttp.nonProxyHosts=10.*|localhost|62.112.232.245
+  private void executeRequest(String url, String method, Map<String, String> httpHeaders, SourceParameters requestParameters)
+      throws ProcessingException, IOException, SAXException {
+    HttpClient httpclient = new HttpClient();
+    if (System.getProperty("http.proxyHost") != null) {
+      if (logVerboseInfo) {
+        getLogger().info("PROXY: "+System.getProperty("http.proxyHost"));
+      }
+      String nonProxyHostsRE = System.getProperty("http.nonProxyHosts", "");
+      if (nonProxyHostsRE.length() > 0) {
+        String[] pHosts = nonProxyHostsRE.replaceAll("\\.", "\\\\.").replaceAll("\\*", ".*").split("\\|");
+        nonProxyHostsRE = "";
+        for (String pHost : pHosts) {
+          nonProxyHostsRE += "|(^https?://"+pHost+".*$)";
+        }
+        nonProxyHostsRE = nonProxyHostsRE.substring(1);
+      }
+      if (nonProxyHostsRE.length() == 0 || !url.matches(nonProxyHostsRE)) {
+        try {
+          HostConfiguration hostConfiguration = httpclient.getHostConfiguration();
+          hostConfiguration.setProxy(System.getProperty("http.proxyHost"), Integer.parseInt(System.getProperty("http.proxyPort", "80")));
+          httpclient.setHostConfiguration(hostConfiguration);
+        } catch (Exception e) {
+          throw new ProcessingException("Cannot set proxy!", e);
+        }
+      }
+    }
+    // Make the HttpMethod.
+    HttpMethod httpMethod = null;
+    // Do not use empty query parameter.
+    if (requestParameters.getParameter(parameterName).trim().equals("")) {
+      requestParameters.removeParameter(parameterName);
+    }
+    // Instantiate different HTTP methods.
+    if ("GET".equalsIgnoreCase(method)) {
+      httpMethod = new GetMethod(url);
+      if (requestParameters.getEncodedQueryString() != null) {
+        httpMethod.setQueryString(requestParameters.getEncodedQueryString().replace("\"", "%22")); /* Also escape '"' */
+      } else {
+        httpMethod.setQueryString("");
+      }
+      if (logVerboseInfo) {
+        getLogger().info(toString()+" GET "+url+" ?"+httpMethod.getQueryString());
+      }
+    } else if ("POST".equalsIgnoreCase(method)) {
+      PostMethod httpPostMethod = new PostMethod(url);
+      if (httpHeaders.containsKey(HTTP_CONTENT_TYPE) &&
+          httpHeaders.get(HTTP_CONTENT_TYPE).startsWith(PostMethod.FORM_URL_ENCODED_CONTENT_TYPE)) {
+        // Encode parameters in POST body.
+        @SuppressWarnings("unchecked")
+        Iterator<String> parNames = requestParameters.getParameterNames();
+        while (parNames.hasNext()) {
+          String parName = parNames.next();
+          httpPostMethod.addParameter(parName, requestParameters.getParameter(parName));
+        }
+        if (logVerboseInfo) {
+          getLogger().info(toString()+" POST application/x-www-form-urlencoded ("+httpPostMethod.getParameters().length+" parameters)");
+        }
+      } else {
+        // Use query parameter as POST body
+        RequestEntity reqentity = new StringRequestEntity(requestParameters.getParameter(parameterName));
+        httpPostMethod.setRequestEntity(reqentity);
+        // Add other parameters to query string
+        requestParameters.removeParameter(parameterName);
+        if (requestParameters.getEncodedQueryString() != null) {
+          httpPostMethod.setQueryString(requestParameters.getEncodedQueryString().replace("\"", "%22")); /* Also escape '"' */
+        } else {
+          httpPostMethod.setQueryString("");
+        }
+        if (logVerboseInfo) {
+          getLogger().info(toString()+" POST "+url+" with ["+parameterName+"] as body with length "+reqentity.getContentLength());
+        }
+      }
+      httpMethod = httpPostMethod;
+    } else if ("PUT".equalsIgnoreCase(method)) {
+      PutMethod httpPutMethod = new PutMethod(url);
+      RequestEntity reqentity = new StringRequestEntity(requestParameters.getParameter(parameterName));
+      httpPutMethod.setRequestEntity(reqentity);
+      requestParameters.removeParameter(parameterName);
+      httpPutMethod.setQueryString(requestParameters.getEncodedQueryString());
+      httpMethod = httpPutMethod;
+      if (logVerboseInfo) {
+        getLogger().info(toString()+" PUT "+url+" with ["+parameterName+"] as body with length "+reqentity.getContentLength());
+      }
+    } else if ("DELETE".equalsIgnoreCase(method)) {
+      httpMethod = new DeleteMethod(url);
+      httpMethod.setQueryString(requestParameters.getEncodedQueryString());
+      if (logVerboseInfo) {
+        getLogger().info(toString()+" DELETE "+url);
+      }
+    } else {
+      throw new ProcessingException("Unsupported method: "+method);
+    }
+    // Authentication (optional).
+    if (credentials != null && credentials.length() > 0) {
+      String[] unpw = credentials.split("\t");
+      httpclient.getParams().setAuthenticationPreemptive(true);
+      httpclient.getState().setCredentials(new AuthScope(httpMethod.getURI().getHost(), httpMethod.getURI().getPort(), AuthScope.ANY_REALM),
+                                           new UsernamePasswordCredentials(unpw[0], unpw[1]));
+    }
+    // Add request headers.
+    Iterator<Map.Entry<String, String>> headers = httpHeaders.entrySet().iterator();
+    while (headers.hasNext()) {
+      Map.Entry<String, String> header = headers.next();
+      httpMethod.addRequestHeader(header.getKey(), header.getValue());
+    }
+    // Declare some variables before the try-block.
+    XMLizer xmlizer = null;
+    try {
+      // Execute the request.
+      String responseBody = "";
+      String statusText = "";
+      int responseCode;
+      responseCode = httpclient.executeMethod(httpMethod);
+      if (logVerboseInfo) {
+        getLogger().info(toString()+" response: "+responseCode+" "+httpMethod.getStatusText());
+      }
+      // Handle errors, if any.
+      if (responseCode < 200 || responseCode >= 300) {
+        responseBody = httpMethod.getResponseBodyAsString();
+        statusText = httpMethod.getStatusText();
+        if (showErrors) {
+          AttributesImpl attrs = new AttributesImpl();
+          attrs.addCDATAAttribute("status", ""+responseCode+" "+statusText);
+          xmlConsumer.startElement(SPARQL_NAMESPACE_URI, "error", "sparql:error", attrs);
+          xmlConsumer.characters(responseBody.toCharArray(), 0, responseBody.length());
+          xmlConsumer.endElement(SPARQL_NAMESPACE_URI, "error", "sparql:error");
+        } else {
+          throw new ProcessingException("Received HTTP status code "+responseCode+" "+statusText+":\n"+responseBody);
+        }
+      }
+      if (showResponseHeaders) {
+        xmlConsumer.startElement(SPARQL_NAMESPACE_URI, "response-headers", "sparql:response-headers", EMPTY_ATTRIBUTES);
+        for (Header responseHeader : httpMethod.getResponseHeaders()) {
+          AttributesImpl attributes = new AttributesImpl();
+          attributes.addCDATAAttribute(responseHeader.getName(), responseHeader.getValue());
+          xmlConsumer.startElement(SPARQL_NAMESPACE_URI, "header", "sparql:header", attributes);
+          xmlConsumer.endElement(SPARQL_NAMESPACE_URI, "header", "header");
+        }
+        xmlConsumer.endElement(SPARQL_NAMESPACE_URI, "response-headers", "sparql:response-headers");
+      }
+      // Parse the response
+      else {
+        if (responseCode == 204) { // No content.
+          String statusLine = httpMethod.getStatusLine().toString();
+          xmlConsumer.startElement(SPARQL_NAMESPACE_URI, "result", "sparql:result", EMPTY_ATTRIBUTES);
+          xmlConsumer.characters(statusLine.toCharArray(), 0, statusLine.length());
+          xmlConsumer.endElement(SPARQL_NAMESPACE_URI, "result", "sparql:result");
+          httpMethod.getResponseBodyAsString();
+        } else if (parse.equalsIgnoreCase("xml")) {
+          InputStream responseBodyStream = httpMethod.getResponseBodyAsStream();
+          xmlizer = (XMLizer) manager.lookup(XMLizer.ROLE);
+          xmlizer.toSAX(responseBodyStream, "text/xml", httpMethod.getURI().toString(), new IncludeXMLConsumer(xmlConsumer));
+          responseBodyStream.close();
+        } else if (parse.equalsIgnoreCase("text")) {
+          xmlConsumer.startElement(SPARQL_NAMESPACE_URI, "result", "sparql:result", EMPTY_ATTRIBUTES);
+          responseBody = httpMethod.getResponseBodyAsString();
+          xmlConsumer.characters(responseBody.toCharArray(), 0, responseBody.length());
+          xmlConsumer.endElement(SPARQL_NAMESPACE_URI, "result", "sparql:result");
+        } else {
+          throw new ProcessingException("Unknown parse type: " + parse);
+        }
+      }
+    } catch (ServiceException e) {
+      throw new ProcessingException("Cannot find the right XMLizer for "+XMLizer.ROLE, e);
+    } finally {
+        if (xmlizer != null) {
+          manager.release(xmlizer);
+        }
+        httpMethod.releaseConnection();
+    }
+  }
+
+}